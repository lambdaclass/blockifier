[workspace]
# Using version 2 to avoid unifying features. For more info, read:
#   https://doc.rust-lang.org/cargo/reference/resolver.html#feature-resolver-version-2
resolver = "2"

members = ["crates/blockifier", "crates/native_blockifier"]

[workspace.package]
version = "0.8.0-rc.1"
edition = "2021"
repository = "https://github.com/starkware-libs/blockifier/"
license = "Apache-2.0"
license-file = "LICENSE"

[workspace.dependencies]
anyhow = "1.0.0"
ark-ec = "0.4.2"
ark-ff = "0.4.0-alpha.7"
ark-secp256k1 = "0.4.0"
ark-secp256r1 = "0.4.0"
assert_matches = "1.5.0"
cached = "0.44.0"
<<<<<<< HEAD
cairo-felt = "0.9.1"
cairo-lang-casm = "=2.6.4"
cairo-lang-runner = "=2.6.4"
cairo-lang-sierra = "=2.6.4"
cairo-lang-starknet = "=2.6.4"
cairo-lang-starknet-classes = "=2.6.4"
cairo-lang-utils = "=2.6.4"
cairo-native = { git = "https://github.com/lambdaclass/cairo_native", rev = "72d10b7923cb4f97ae0b1688ea7de1d34297b0b2" } # main
cairo-vm = "0.9.2"
=======
cairo-lang-casm = "2.7.0-rc.3"
cairo-lang-runner = "2.7.0-rc.3"
cairo-lang-starknet-classes = "2.7.0-rc.3"
cairo-lang-utils = "2.7.0-rc.3"
cairo-vm = "1.0.0-rc5"
>>>>>>> eb4958ad
criterion = "0.3"
derive_more = "0.99.17"
glob = "0.3.1"
indexmap = "2.1.0"
itertools = "0.10.3"
keccak = "0.1.3"
log = "0.4"
num-bigint = "0.4"
num-integer = "0.1.45"
num-rational = { version = "0.4", features = ["serde"] }
num-traits = "0.2"
once_cell = "1.19.0"
<<<<<<< HEAD
papyrus_storage = "=0.4.0-dev.2"
# papyrus_storage = { path = "../papyrus/crates/papyrus_storage/" }
=======
papyrus_storage = "0.4.0-dev.4"
paste = "1.0.15"
>>>>>>> eb4958ad
phf = { version = "0.11", features = ["macros"] }
pretty_assertions = "1.2.1"
pyo3 = "0.19.1"
pyo3-log = "0.8.1"
rand = "0.8"
regex = "1.10.4"
rstest = "0.17.0"
serde = "1.0.184"
serde_json = "1.0.81"
sha2 = "0.10.8"
sha3 = "0.10.6"
<<<<<<< HEAD
starknet-crypto = "0.6.2"
starknet_api = "=0.12.0-dev.1"
starknet-types-core = { version = "0.1.1", default-features = false, features = [
  "serde",
] }
=======
starknet-types-core = { version = "0.1.5", features = ["hash", "prime-bigint"] }
starknet_api = "0.13.0-rc.0"
>>>>>>> eb4958ad
strum = "0.24.1"
strum_macros = "0.24.3"
tempfile = "3.7.0"
test-case = "2.2.2"
thiserror = "1.0.37"
tikv-jemallocator = "0.5.4"

[workspace.lints.rust]
future-incompatible = "deny"
nonstandard-style = "deny"
rust-2018-idioms = "deny"
unused = "deny"
warnings = "deny"

[workspace.lints.clippy]
as_conversions = "deny"<|MERGE_RESOLUTION|>--- conflicted
+++ resolved
@@ -20,23 +20,15 @@
 ark-secp256r1 = "0.4.0"
 assert_matches = "1.5.0"
 cached = "0.44.0"
-<<<<<<< HEAD
 cairo-felt = "0.9.1"
-cairo-lang-casm = "=2.6.4"
-cairo-lang-runner = "=2.6.4"
 cairo-lang-sierra = "=2.6.4"
 cairo-lang-starknet = "=2.6.4"
-cairo-lang-starknet-classes = "=2.6.4"
-cairo-lang-utils = "=2.6.4"
 cairo-native = { git = "https://github.com/lambdaclass/cairo_native", rev = "72d10b7923cb4f97ae0b1688ea7de1d34297b0b2" } # main
-cairo-vm = "0.9.2"
-=======
 cairo-lang-casm = "2.7.0-rc.3"
 cairo-lang-runner = "2.7.0-rc.3"
 cairo-lang-starknet-classes = "2.7.0-rc.3"
 cairo-lang-utils = "2.7.0-rc.3"
 cairo-vm = "1.0.0-rc5"
->>>>>>> eb4958ad
 criterion = "0.3"
 derive_more = "0.99.17"
 glob = "0.3.1"
@@ -49,13 +41,8 @@
 num-rational = { version = "0.4", features = ["serde"] }
 num-traits = "0.2"
 once_cell = "1.19.0"
-<<<<<<< HEAD
-papyrus_storage = "=0.4.0-dev.2"
-# papyrus_storage = { path = "../papyrus/crates/papyrus_storage/" }
-=======
 papyrus_storage = "0.4.0-dev.4"
 paste = "1.0.15"
->>>>>>> eb4958ad
 phf = { version = "0.11", features = ["macros"] }
 pretty_assertions = "1.2.1"
 pyo3 = "0.19.1"
@@ -67,16 +54,9 @@
 serde_json = "1.0.81"
 sha2 = "0.10.8"
 sha3 = "0.10.6"
-<<<<<<< HEAD
 starknet-crypto = "0.6.2"
-starknet_api = "=0.12.0-dev.1"
-starknet-types-core = { version = "0.1.1", default-features = false, features = [
-  "serde",
-] }
-=======
-starknet-types-core = { version = "0.1.5", features = ["hash", "prime-bigint"] }
+starknet-types-core = { version = "0.1.5", features = ["hash", "prime-bigint", "serde"] }
 starknet_api = "0.13.0-rc.0"
->>>>>>> eb4958ad
 strum = "0.24.1"
 strum_macros = "0.24.3"
 tempfile = "3.7.0"
