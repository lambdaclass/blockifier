--- conflicted
+++ resolved
@@ -197,9 +197,6 @@
         state_diff.declared_classes = declared_classes;
         state_diff.replaced_classes = replaced_classes;
 
-<<<<<<< HEAD
-        append_txn = append_txn.append_state_diff(block_number, state_diff.into())?;
-=======
         let (thin_state_diff, declared_classes, deprecated_declared_classes) =
             ThinStateDiff::from_state_diff(state_diff);
 
@@ -214,7 +211,6 @@
                 .map(|(class_hash, contract_class)| (*class_hash, contract_class))
                 .collect::<Vec<_>>(),
         )?;
->>>>>>> eb4958ad
 
         let previous_block_id = previous_block_id.unwrap_or_else(|| PyFelt::from(GENESIS_BLOCK_ID));
         let block_header = BlockHeader {
