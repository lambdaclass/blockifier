use std::sync::Arc;

use cairo_vm::vm::runners::cairo_runner::ExecutionResources;
use starknet_api::calldata;
use starknet_api::core::{ClassHash, CompiledClassHash, ContractAddress, Nonce};
use starknet_api::deprecated_contract_class::EntryPointType;
use starknet_api::transaction::{
    AccountDeploymentData, Calldata, ContractAddressSalt, DeclareTransactionV2,
    DeclareTransactionV3, Fee, TransactionHash, TransactionSignature, TransactionVersion,
};
use starknet_types_core::felt::Felt;

use crate::abi::abi_utils::selector_from_name;
use crate::context::{BlockContext, TransactionContext};
use crate::execution::call_info::CallInfo;
use crate::execution::contract_class::{ClassInfo, ContractClass};
use crate::execution::entry_point::{
    CallEntryPoint, CallType, ConstructorContext, EntryPointExecutionContext,
};
use crate::execution::execution_utils::execute_deployment;
use crate::state::cached_state::TransactionalState;
use crate::state::errors::StateError;
use crate::state::state_api::{State, UpdatableState};
use crate::transaction::constants;
use crate::transaction::errors::TransactionExecutionError;
use crate::transaction::objects::{
    CommonAccountFields, CurrentTransactionInfo, DeprecatedTransactionInfo, HasRelatedFeeType,
    TransactionExecutionInfo, TransactionExecutionResult, TransactionInfo, TransactionInfoCreator,
};
use crate::transaction::transaction_utils::{update_remaining_gas, verify_contract_class_version};

#[cfg(test)]
#[path = "transactions_test.rs"]
mod test;

macro_rules! implement_inner_tx_getter_calls {
    ($(($field:ident, $field_type:ty)),*) => {
        $(pub fn $field(&self) -> $field_type {
            self.tx.$field().clone()
        })*
    };
}

#[derive(Clone, Copy, Debug)]
pub struct ExecutionFlags {
    pub charge_fee: bool,
    pub validate: bool,
    pub concurrency_mode: bool,
}

pub trait ExecutableTransaction<U: UpdatableState>: Sized {
    /// Executes the transaction in a transactional manner
    /// (if it fails, given state does not modify).
    fn execute(
        &self,
        state: &mut U,
        block_context: &BlockContext,
        charge_fee: bool,
        validate: bool,
    ) -> TransactionExecutionResult<TransactionExecutionInfo> {
        log::debug!("Executing Transaction...");
<<<<<<< HEAD
        let mut transactional_state = CachedState::create_transactional(state);

=======
        let mut transactional_state = TransactionalState::create_transactional(state);
        let execution_flags = ExecutionFlags { charge_fee, validate, concurrency_mode: false };
>>>>>>> eb4958ad
        let execution_result =
            self.execute_raw(&mut transactional_state, block_context, execution_flags);

        match execution_result {
            Ok(value) => {
                transactional_state.commit();
                log::debug!("Transaction execution complete and committed.");
                Ok(value)
            }
            Err(error) => {
                log::debug!("Transaction execution failed with: {error}");
                transactional_state.abort();
                Err(error)
            }
        }
    }

    /// Note: In case of execution failure, the state may become corrupted. This means that
    /// any changes made up to the point of failure will persist in the state. To revert these
    /// changes, you should call `state.abort()`. Alternatively, consider using `execute`
    /// for automatic handling of such cases.
    fn execute_raw(
        &self,
        state: &mut TransactionalState<'_, U>,
        block_context: &BlockContext,
        execution_flags: ExecutionFlags,
    ) -> TransactionExecutionResult<TransactionExecutionInfo>;
}

pub trait Executable<S: State> {
    fn run_execute(
        &self,
        state: &mut S,
        resources: &mut ExecutionResources,
        context: &mut EntryPointExecutionContext,
        remaining_gas: &mut u64,
    ) -> TransactionExecutionResult<Option<CallInfo>>;
}

/// Intended for use in sequencer pre-execution flows, like in a gateway service.
pub trait ValidatableTransaction {
    fn validate_tx(
        &self,
        state: &mut dyn State,
        resources: &mut ExecutionResources,
        tx_context: Arc<TransactionContext>,
        remaining_gas: &mut u64,
        limit_steps_by_resources: bool,
    ) -> TransactionExecutionResult<Option<CallInfo>>;
}

#[derive(Debug)]
pub struct DeclareTransaction {
    pub tx: starknet_api::transaction::DeclareTransaction,
    pub tx_hash: TransactionHash,
    // Indicates the presence of the only_query bit in the version.
    only_query: bool,
    pub class_info: ClassInfo,
}

impl DeclareTransaction {
    fn create(
        declare_tx: starknet_api::transaction::DeclareTransaction,
        tx_hash: TransactionHash,
        class_info: ClassInfo,
        only_query: bool,
    ) -> TransactionExecutionResult<Self> {
        let declare_version = declare_tx.version();
        verify_contract_class_version(&class_info.contract_class(), declare_version)?;
        Ok(Self { tx: declare_tx, tx_hash, class_info, only_query })
    }

    pub fn new(
        declare_tx: starknet_api::transaction::DeclareTransaction,
        tx_hash: TransactionHash,
        class_info: ClassInfo,
    ) -> TransactionExecutionResult<Self> {
        Self::create(declare_tx, tx_hash, class_info, false)
    }

    pub fn new_for_query(
        declare_tx: starknet_api::transaction::DeclareTransaction,
        tx_hash: TransactionHash,
        class_info: ClassInfo,
    ) -> TransactionExecutionResult<Self> {
        Self::create(declare_tx, tx_hash, class_info, true)
    }

    implement_inner_tx_getter_calls!((class_hash, ClassHash), (signature, TransactionSignature));

    pub fn tx(&self) -> &starknet_api::transaction::DeclareTransaction {
        &self.tx
    }

    pub fn tx_hash(&self) -> TransactionHash {
        self.tx_hash
    }

    pub fn contract_class(&self) -> ContractClass {
        self.class_info.contract_class()
    }

    pub fn only_query(&self) -> bool {
        self.only_query
    }

    fn try_declare<S: State>(
        &self,
        state: &mut S,
        class_hash: ClassHash,
        compiled_class_hash: Option<CompiledClassHash>,
    ) -> TransactionExecutionResult<()> {
        match state.get_compiled_contract_class(class_hash) {
            Err(StateError::UndeclaredClassHash(_)) => {
                // Class is undeclared; declare it.
                state.set_contract_class(class_hash, self.contract_class())?;
                if let Some(compiled_class_hash) = compiled_class_hash {
                    state.set_compiled_class_hash(class_hash, compiled_class_hash)?;
                }
                Ok(())
            }
            Err(error) => Err(error)?,
            Ok(_) => {
                // Class is already declared, cannot redeclare.
                Err(TransactionExecutionError::DeclareTransactionError { class_hash })
            }
        }
    }
}

impl<S: State> Executable<S> for DeclareTransaction {
    fn run_execute(
        &self,
        state: &mut S,
        _resources: &mut ExecutionResources,
        context: &mut EntryPointExecutionContext,
        _remaining_gas: &mut u64,
    ) -> TransactionExecutionResult<Option<CallInfo>> {
        let class_hash = self.class_hash();
        match &self.tx {
            starknet_api::transaction::DeclareTransaction::V0(_)
            | starknet_api::transaction::DeclareTransaction::V1(_) => {
                if context.tx_context.block_context.versioned_constants.disable_cairo0_redeclaration
                {
                    self.try_declare(state, class_hash, None)?
                } else {
                    // We allow redeclaration of the class for backward compatibility.
                    // In the past, we allowed redeclaration of Cairo 0 contracts since there was
                    // no class commitment (so no need to check if the class is already declared).
                    state.set_contract_class(class_hash, self.contract_class())?;
                }
            }
            starknet_api::transaction::DeclareTransaction::V2(DeclareTransactionV2 {
                compiled_class_hash,
                ..
            })
            | starknet_api::transaction::DeclareTransaction::V3(DeclareTransactionV3 {
                compiled_class_hash,
                ..
            }) => self.try_declare(state, class_hash, Some(*compiled_class_hash))?,
        }
        Ok(None)
    }
}

impl TransactionInfoCreator for DeclareTransaction {
    fn create_tx_info(&self) -> TransactionInfo {
        // TODO(Nir, 01/11/2023): Consider to move this (from all get_tx_info methods).
        let common_fields = CommonAccountFields {
            transaction_hash: self.tx_hash(),
            version: self.tx.version(),
            signature: self.tx.signature(),
            nonce: self.tx.nonce(),
            sender_address: self.tx.sender_address(),
            only_query: self.only_query,
        };

        match &self.tx {
            starknet_api::transaction::DeclareTransaction::V0(tx)
            | starknet_api::transaction::DeclareTransaction::V1(tx) => {
                TransactionInfo::Deprecated(DeprecatedTransactionInfo {
                    common_fields,
                    max_fee: tx.max_fee,
                })
            }
            starknet_api::transaction::DeclareTransaction::V2(tx) => {
                TransactionInfo::Deprecated(DeprecatedTransactionInfo {
                    common_fields,
                    max_fee: tx.max_fee,
                })
            }
            starknet_api::transaction::DeclareTransaction::V3(tx) => {
                TransactionInfo::Current(CurrentTransactionInfo {
                    common_fields,
                    resource_bounds: tx.resource_bounds.clone(),
                    tip: tx.tip,
                    nonce_data_availability_mode: tx.nonce_data_availability_mode,
                    fee_data_availability_mode: tx.fee_data_availability_mode,
                    paymaster_data: tx.paymaster_data.clone(),
                    account_deployment_data: tx.account_deployment_data.clone(),
                })
            }
        }
    }
}
#[derive(Debug, Clone)]
pub struct DeployAccountTransaction {
    pub tx: starknet_api::transaction::DeployAccountTransaction,
    pub tx_hash: TransactionHash,
    pub contract_address: ContractAddress,
    // Indicates the presence of the only_query bit in the version.
    pub only_query: bool,
}

impl DeployAccountTransaction {
    pub fn new(
        deploy_account_tx: starknet_api::transaction::DeployAccountTransaction,
        tx_hash: TransactionHash,
        contract_address: ContractAddress,
    ) -> Self {
        Self { tx: deploy_account_tx, tx_hash, contract_address, only_query: false }
    }

    pub fn new_for_query(
        deploy_account_tx: starknet_api::transaction::DeployAccountTransaction,
        tx_hash: TransactionHash,
        contract_address: ContractAddress,
    ) -> Self {
        Self { tx: deploy_account_tx, tx_hash, contract_address, only_query: true }
    }

    implement_inner_tx_getter_calls!(
        (class_hash, ClassHash),
        (constructor_calldata, Calldata),
        (contract_address_salt, ContractAddressSalt),
        (nonce, Nonce),
        (signature, TransactionSignature)
    );

    pub fn tx(&self) -> &starknet_api::transaction::DeployAccountTransaction {
        &self.tx
    }
}

impl<S: State> Executable<S> for DeployAccountTransaction {
    fn run_execute(
        &self,
        state: &mut S,
        resources: &mut ExecutionResources,
        context: &mut EntryPointExecutionContext,
        remaining_gas: &mut u64,
    ) -> TransactionExecutionResult<Option<CallInfo>> {
        let class_hash = self.class_hash();
        let ctor_context = ConstructorContext {
            class_hash,
            code_address: None,
            storage_address: self.contract_address,
            caller_address: ContractAddress::default(),
        };
        let call_info = execute_deployment(
            state,
            resources,
            context,
            ctor_context,
            self.constructor_calldata(),
            *remaining_gas,
        )?;
        update_remaining_gas(remaining_gas, &call_info);

        Ok(Some(call_info))
    }
}

impl TransactionInfoCreator for DeployAccountTransaction {
    fn create_tx_info(&self) -> TransactionInfo {
        let common_fields = CommonAccountFields {
            transaction_hash: self.tx_hash,
            version: self.tx.version(),
            signature: self.tx.signature(),
            nonce: self.tx.nonce(),
            sender_address: self.contract_address,
            only_query: self.only_query,
        };

        match &self.tx {
            starknet_api::transaction::DeployAccountTransaction::V1(tx) => {
                TransactionInfo::Deprecated(DeprecatedTransactionInfo {
                    common_fields,
                    max_fee: tx.max_fee,
                })
            }
            starknet_api::transaction::DeployAccountTransaction::V3(tx) => {
                TransactionInfo::Current(CurrentTransactionInfo {
                    common_fields,
                    resource_bounds: tx.resource_bounds.clone(),
                    tip: tx.tip,
                    nonce_data_availability_mode: tx.nonce_data_availability_mode,
                    fee_data_availability_mode: tx.fee_data_availability_mode,
                    paymaster_data: tx.paymaster_data.clone(),
                    account_deployment_data: AccountDeploymentData::default(),
                })
            }
        }
    }
}

#[derive(Debug, Clone)]
pub struct InvokeTransaction {
    pub tx: starknet_api::transaction::InvokeTransaction,
    pub tx_hash: TransactionHash,
    // Indicates the presence of the only_query bit in the version.
    pub only_query: bool,
}

impl InvokeTransaction {
    pub fn new(
        invoke_tx: starknet_api::transaction::InvokeTransaction,
        tx_hash: TransactionHash,
    ) -> Self {
        Self { tx: invoke_tx, tx_hash, only_query: false }
    }

    pub fn new_for_query(
        invoke_tx: starknet_api::transaction::InvokeTransaction,
        tx_hash: TransactionHash,
    ) -> Self {
        Self { tx: invoke_tx, tx_hash, only_query: true }
    }

    implement_inner_tx_getter_calls!(
        (calldata, Calldata),
        (signature, TransactionSignature),
        (sender_address, ContractAddress)
    );
}

impl<S: State> Executable<S> for InvokeTransaction {
    fn run_execute(
        &self,
        state: &mut S,
        resources: &mut ExecutionResources,
        context: &mut EntryPointExecutionContext,
        remaining_gas: &mut u64,
    ) -> TransactionExecutionResult<Option<CallInfo>> {
        let entry_point_selector = match &self.tx {
            starknet_api::transaction::InvokeTransaction::V0(tx) => tx.entry_point_selector,
            starknet_api::transaction::InvokeTransaction::V1(_)
            | starknet_api::transaction::InvokeTransaction::V3(_) => {
                selector_from_name(constants::EXECUTE_ENTRY_POINT_NAME)
            }
        };
        let storage_address = context.tx_context.tx_info.sender_address();
        let class_hash = state.get_class_hash_at(storage_address)?;
        let execute_call = CallEntryPoint {
            entry_point_type: EntryPointType::External,
            entry_point_selector,
            calldata: self.calldata(),
            class_hash: None,
            code_address: None,
            storage_address,
            caller_address: ContractAddress::default(),
            call_type: CallType::Call,
            initial_gas: *remaining_gas,
        };

        let call_info = execute_call.execute(state, resources, context).map_err(|error| {
            TransactionExecutionError::ExecutionError {
                error,
                class_hash,
                storage_address,
                selector: entry_point_selector,
            }
        })?;
        update_remaining_gas(remaining_gas, &call_info);

        Ok(Some(call_info))
    }
}

impl TransactionInfoCreator for InvokeTransaction {
    fn create_tx_info(&self) -> TransactionInfo {
        let common_fields = CommonAccountFields {
            transaction_hash: self.tx_hash,
            version: self.tx.version(),
            signature: self.tx.signature(),
            nonce: self.tx.nonce(),
            sender_address: self.tx.sender_address(),
            only_query: self.only_query,
        };

        match &self.tx {
            starknet_api::transaction::InvokeTransaction::V0(tx) => {
                TransactionInfo::Deprecated(DeprecatedTransactionInfo {
                    common_fields,
                    max_fee: tx.max_fee,
                })
            }
            starknet_api::transaction::InvokeTransaction::V1(tx) => {
                TransactionInfo::Deprecated(DeprecatedTransactionInfo {
                    common_fields,
                    max_fee: tx.max_fee,
                })
            }
            starknet_api::transaction::InvokeTransaction::V3(tx) => {
                TransactionInfo::Current(CurrentTransactionInfo {
                    common_fields,
                    resource_bounds: tx.resource_bounds.clone(),
                    tip: tx.tip,
                    nonce_data_availability_mode: tx.nonce_data_availability_mode,
                    fee_data_availability_mode: tx.fee_data_availability_mode,
                    paymaster_data: tx.paymaster_data.clone(),
                    account_deployment_data: tx.account_deployment_data.clone(),
                })
            }
        }
    }
}

#[derive(Debug)]
pub struct L1HandlerTransaction {
    pub tx: starknet_api::transaction::L1HandlerTransaction,
    pub tx_hash: TransactionHash,
    pub paid_fee_on_l1: Fee,
}

impl L1HandlerTransaction {
    pub fn payload_size(&self) -> usize {
        // The calldata includes the "from" field, which is not a part of the payload.
        self.tx.calldata.0.len() - 1
    }

    pub fn create_for_testing(l1_fee: Fee, contract_address: ContractAddress) -> Self {
        let calldata = calldata![
            Felt::from(0x123), // from_address.
            Felt::from(0x876), // key.
            Felt::from(0x44)   // value.
        ];
        let tx = starknet_api::transaction::L1HandlerTransaction {
            version: TransactionVersion::ZERO,
            nonce: Nonce::default(),
            contract_address,
            entry_point_selector: selector_from_name("l1_handler_set_value"),
            calldata,
        };
        let tx_hash = TransactionHash::default();
        Self { tx, tx_hash, paid_fee_on_l1: l1_fee }
    }
}

impl HasRelatedFeeType for L1HandlerTransaction {
    fn version(&self) -> TransactionVersion {
        self.tx.version
    }

    fn is_l1_handler(&self) -> bool {
        true
    }
}

impl<S: State> Executable<S> for L1HandlerTransaction {
    fn run_execute(
        &self,
        state: &mut S,
        resources: &mut ExecutionResources,
        context: &mut EntryPointExecutionContext,
        remaining_gas: &mut u64,
    ) -> TransactionExecutionResult<Option<CallInfo>> {
        let tx = &self.tx;
        let storage_address = tx.contract_address;
        let class_hash = state.get_class_hash_at(storage_address)?;
        let selector = tx.entry_point_selector;
        let execute_call = CallEntryPoint {
            entry_point_type: EntryPointType::L1Handler,
            entry_point_selector: selector,
            calldata: Calldata(Arc::clone(&tx.calldata.0)),
            class_hash: None,
            code_address: None,
            storage_address,
            caller_address: ContractAddress::default(),
            call_type: CallType::Call,
            initial_gas: *remaining_gas,
        };

        execute_call.execute(state, resources, context).map(Some).map_err(|error| {
            TransactionExecutionError::ExecutionError {
                error,
                class_hash,
                storage_address,
                selector,
            }
        })
    }
}

impl TransactionInfoCreator for L1HandlerTransaction {
    fn create_tx_info(&self) -> TransactionInfo {
        TransactionInfo::Deprecated(DeprecatedTransactionInfo {
            common_fields: CommonAccountFields {
                transaction_hash: self.tx_hash,
                version: self.tx.version,
                signature: TransactionSignature::default(),
                nonce: self.tx.nonce,
                sender_address: self.tx.contract_address,
                only_query: false,
            },
            max_fee: Fee::default(),
        })
    }
}<|MERGE_RESOLUTION|>--- conflicted
+++ resolved
@@ -59,13 +59,8 @@
         validate: bool,
     ) -> TransactionExecutionResult<TransactionExecutionInfo> {
         log::debug!("Executing Transaction...");
-<<<<<<< HEAD
-        let mut transactional_state = CachedState::create_transactional(state);
-
-=======
         let mut transactional_state = TransactionalState::create_transactional(state);
-        let execution_flags = ExecutionFlags { charge_fee, validate, concurrency_mode: false };
->>>>>>> eb4958ad
+let execution_flags = ExecutionFlags { charge_fee, validate, concurrency_mode: false };
         let execution_result =
             self.execute_raw(&mut transactional_state, block_context, execution_flags);
 
