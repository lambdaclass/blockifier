use std::collections::{HashMap, HashSet};
use std::ops::{Deref, Index};
use std::sync::Arc;

use cairo_lang_casm;
use cairo_lang_casm::hints::Hint;
use cairo_lang_sierra::ids::FunctionId;
use cairo_lang_starknet_classes::casm_contract_class::{
    CasmContractClass, CasmContractEntryPoint, StarknetSierraCompilationError,
};
use cairo_lang_starknet_classes::contract_class::{
    ContractClass as SierraContractClass, ContractEntryPoint,
    ContractEntryPoints as SierraContractEntryPoints,
};
use cairo_lang_starknet_classes::NestedIntList;
use cairo_lang_utils::bigint::BigUintAsHex;
use cairo_native::executor::AotNativeExecutor;
use cairo_vm::serde::deserialize_program::{
    ApTracking, FlowTrackingData, HintParams, ReferenceManager,
};
use cairo_vm::types::builtin_name::BuiltinName;
use cairo_vm::types::errors::program_errors::ProgramError;
use cairo_vm::types::program::Program;
use cairo_vm::types::relocatable::MaybeRelocatable;
use cairo_vm::vm::runners::cairo_runner::ExecutionResources;
use itertools::Itertools;
use serde::de::Error as DeserializationError;
use serde::{Deserialize, Deserializer};
use starknet_api::core::EntryPointSelector;
use starknet_api::deprecated_contract_class::{
    ContractClass as DeprecatedContractClass, EntryPoint, EntryPointOffset, EntryPointType,
    Program as DeprecatedProgram,
};
use starknet_types_core::felt::Felt;

use super::entry_point::EntryPointExecutionResult;
use super::errors::EntryPointExecutionError;
use super::execution_utils::poseidon_hash_many_cost;
use super::native::utils::contract_entrypoint_to_entrypoint_selector;
use crate::abi::abi_utils::selector_from_name;
use crate::abi::constants::{self, CONSTRUCTOR_ENTRY_POINT_NAME};
use crate::execution::entry_point::CallEntryPoint;
use crate::execution::errors::{ContractClassError, PreExecutionError};
use crate::execution::execution_utils::sn_api_to_cairo_vm_program;
use crate::fee::eth_gas_constants;
use crate::transaction::errors::TransactionExecutionError;

#[cfg(test)]
#[path = "contract_class_test.rs"]
pub mod test;

/// Represents a runnable Starknet contract class (meaning, the program is runnable by the VM).
/// We wrap the actual class in an Arc to avoid cloning the program when cloning the class.
// Note: when deserializing from a SN API class JSON string, the ABI field is ignored
// by serde, since it is not required for execution.

pub type ContractClassResult<T> = Result<T, ContractClassError>;

#[derive(Clone, Debug, PartialEq, derive_more::From)]
pub enum ContractClass {
    V0(ContractClassV0),
    V1(ContractClassV1),
    V1Native(NativeContractClassV1),
}

impl ContractClass {
    pub fn constructor_selector(&self) -> Option<EntryPointSelector> {
        match self {
            ContractClass::V0(class) => class.constructor_selector(),
            ContractClass::V1(class) => class.constructor_selector(),
            ContractClass::V1Native(class) => class.constructor_selector(),
        }
    }

    pub fn estimate_casm_hash_computation_resources(&self) -> ExecutionResources {
        match self {
            ContractClass::V0(class) => class.estimate_casm_hash_computation_resources(),
            ContractClass::V1(class) => class.estimate_casm_hash_computation_resources(),
            ContractClass::V1Native(_) => todo!("sierra estimate casm hash computation resources"),
        }
    }

    pub fn get_visited_segments(
        &self,
        visited_pcs: &HashSet<usize>,
    ) -> Result<Vec<usize>, TransactionExecutionError> {
        match self {
            ContractClass::V0(_) => {
                panic!("get_visited_segments is not supported for v0 contracts.")
            }
            ContractClass::V1(class) => class.get_visited_segments(visited_pcs),
            ContractClass::V1Native(_) => todo!("sierra visited segments"),
        }
    }

    pub fn bytecode_length(&self) -> usize {
        match self {
            ContractClass::V0(class) => class.bytecode_length(),
            ContractClass::V1(class) => class.bytecode_length(),
            ContractClass::V1Native(_) => todo!("sierra estimate casm hash computation resources"),
        }
    }
}

// V0.
#[derive(Clone, Debug, Default, Deserialize, Eq, PartialEq)]
pub struct ContractClassV0(pub Arc<ContractClassV0Inner>);
impl Deref for ContractClassV0 {
    type Target = ContractClassV0Inner;

    fn deref(&self) -> &Self::Target {
        &self.0
    }
}

impl ContractClassV0 {
    fn constructor_selector(&self) -> Option<EntryPointSelector> {
        Some(self.entry_points_by_type[&EntryPointType::Constructor].first()?.selector)
    }

    fn n_entry_points(&self) -> usize {
        self.entry_points_by_type.values().map(|vec| vec.len()).sum()
    }

    pub fn n_builtins(&self) -> usize {
        self.program.builtins_len()
    }

    pub fn bytecode_length(&self) -> usize {
        self.program.data_len()
    }

    fn estimate_casm_hash_computation_resources(&self) -> ExecutionResources {
        let hashed_data_size = (constants::CAIRO0_ENTRY_POINT_STRUCT_SIZE * self.n_entry_points())
            + self.n_builtins()
            + self.bytecode_length()
            + 1; // Hinted class hash.
        // The hashed data size is approximately the number of hashes (invoked in hash chains).
        let n_steps = constants::N_STEPS_PER_PEDERSEN * hashed_data_size;

        ExecutionResources {
            n_steps,
            n_memory_holes: 0,
            builtin_instance_counter: HashMap::from([(BuiltinName::pedersen, hashed_data_size)]),
        }
    }

    pub fn try_from_json_string(raw_contract_class: &str) -> Result<ContractClassV0, ProgramError> {
        let contract_class: ContractClassV0Inner = serde_json::from_str(raw_contract_class)?;
        Ok(ContractClassV0(Arc::new(contract_class)))
    }
}

#[derive(Clone, Debug, Default, Deserialize, Eq, PartialEq)]
pub struct ContractClassV0Inner {
    #[serde(deserialize_with = "deserialize_program")]
    pub program: Program,
    pub entry_points_by_type: HashMap<EntryPointType, Vec<EntryPoint>>,
}

impl TryFrom<DeprecatedContractClass> for ContractClassV0 {
    type Error = ProgramError;

    fn try_from(class: DeprecatedContractClass) -> Result<Self, Self::Error> {
        Ok(Self(Arc::new(ContractClassV0Inner {
            program: sn_api_to_cairo_vm_program(class.program)?,
            entry_points_by_type: class.entry_points_by_type,
        })))
    }
}

// V1.
#[derive(Clone, Debug, Eq, PartialEq)]
pub struct ContractClassV1(pub Arc<ContractClassV1Inner>);
impl Deref for ContractClassV1 {
    type Target = ContractClassV1Inner;

    fn deref(&self) -> &Self::Target {
        &self.0
    }
}

impl ContractClassV1 {
    fn constructor_selector(&self) -> Option<EntryPointSelector> {
        Some(self.0.entry_points_by_type[&EntryPointType::Constructor].first()?.selector)
    }

    pub fn bytecode_length(&self) -> usize {
        self.program.data_len()
    }

    pub fn bytecode_segment_lengths(&self) -> &NestedIntList {
        &self.bytecode_segment_lengths
    }

    pub fn get_entry_point(
        &self,
        call: &CallEntryPoint,
    ) -> Result<EntryPointV1, PreExecutionError> {
        if call.entry_point_type == EntryPointType::Constructor
            && call.entry_point_selector != selector_from_name(CONSTRUCTOR_ENTRY_POINT_NAME)
        {
            return Err(PreExecutionError::InvalidConstructorEntryPointName);
        }

        let entry_points_of_same_type = &self.0.entry_points_by_type[&call.entry_point_type];
        let filtered_entry_points: Vec<_> = entry_points_of_same_type
            .iter()
            .filter(|ep| ep.selector == call.entry_point_selector)
            .collect();

        match &filtered_entry_points[..] {
            [] => Err(PreExecutionError::EntryPointNotFound(call.entry_point_selector)),
            [entry_point] => Ok((*entry_point).clone()),
            _ => Err(PreExecutionError::DuplicatedEntryPointSelector {
                selector: call.entry_point_selector,
                typ: call.entry_point_type,
            }),
        }
    }

    /// Returns the estimated VM resources required for computing Casm hash.
    /// This is an empiric measurement of several bytecode lengths, which constitutes as the
    /// dominant factor in it.
    fn estimate_casm_hash_computation_resources(&self) -> ExecutionResources {
        estimate_casm_hash_computation_resources(&self.bytecode_segment_lengths)
    }

    // Returns the set of segments that were visited according to the given visited PCs.
    // Each visited segment must have its starting PC visited, and is represented by it.
    fn get_visited_segments(
        &self,
        visited_pcs: &HashSet<usize>,
    ) -> Result<Vec<usize>, TransactionExecutionError> {
        let mut reversed_visited_pcs: Vec<_> = visited_pcs.iter().cloned().sorted().rev().collect();
        get_visited_segments(&self.bytecode_segment_lengths, &mut reversed_visited_pcs, &mut 0)
    }

    pub fn try_from_json_string(raw_contract_class: &str) -> Result<ContractClassV1, ProgramError> {
        let casm_contract_class: CasmContractClass = serde_json::from_str(raw_contract_class)?;
        let contract_class: ContractClassV1 = casm_contract_class.try_into()?;

        Ok(contract_class)
    }

    /// Returns an empty contract class for testing purposes.
    #[cfg(any(feature = "testing", test))]
    pub fn empty_for_testing() -> Self {
        Self(Arc::new(ContractClassV1Inner {
            program: Default::default(),
            entry_points_by_type: Default::default(),
            hints: Default::default(),
            bytecode_segment_lengths: NestedIntList::Leaf(0),
        }))
    }
}

/// Returns the estimated VM resources required for computing Casm hash (for Cairo 1 contracts).
///
/// Note: the function focuses on the bytecode size, and currently ignores the cost handling the
/// class entry points.
pub fn estimate_casm_hash_computation_resources(
    bytecode_segment_lengths: &NestedIntList,
) -> ExecutionResources {
    // The constants in this function were computed by running the Casm code on a few values
    // of `bytecode_segment_lengths`.
    match bytecode_segment_lengths {
        NestedIntList::Leaf(length) => {
            // The entire contract is a single segment (old Sierra contracts).
            &ExecutionResources {
                n_steps: 474,
                n_memory_holes: 0,
                builtin_instance_counter: HashMap::from([(BuiltinName::poseidon, 10)]),
            } + &poseidon_hash_many_cost(*length)
        }
        NestedIntList::Node(segments) => {
            // The contract code is segmented by its functions.
            let mut execution_resources = ExecutionResources {
                n_steps: 491,
                n_memory_holes: 0,
                builtin_instance_counter: HashMap::from([(BuiltinName::poseidon, 11)]),
            };
            let base_segment_cost = ExecutionResources {
                n_steps: 24,
                n_memory_holes: 1,
                builtin_instance_counter: HashMap::from([(BuiltinName::poseidon, 1)]),
            };
            for segment in segments {
                let NestedIntList::Leaf(length) = segment else {
                    panic!(
                        "Estimating hash cost is only supported for segmentation depth at most 1."
                    );
                };
                execution_resources += &poseidon_hash_many_cost(*length);
                execution_resources += &base_segment_cost;
            }
            execution_resources
        }
    }
}

// Returns the set of segments that were visited according to the given visited PCs and segment
// lengths.
// Each visited segment must have its starting PC visited, and is represented by it.
// visited_pcs should be given in reversed order, and is consumed by the function.
fn get_visited_segments(
    segment_lengths: &NestedIntList,
    visited_pcs: &mut Vec<usize>,
    bytecode_offset: &mut usize,
) -> Result<Vec<usize>, TransactionExecutionError> {
    let mut res = Vec::new();

    match segment_lengths {
        NestedIntList::Leaf(length) => {
            let segment = *bytecode_offset..*bytecode_offset + length;
            if visited_pcs.last().is_some_and(|pc| segment.contains(pc)) {
                res.push(segment.start);
            }

            while visited_pcs.last().is_some_and(|pc| segment.contains(pc)) {
                visited_pcs.pop();
            }
            *bytecode_offset += length;
        }
        NestedIntList::Node(segments) => {
            for segment in segments {
                let segment_start = *bytecode_offset;
                let next_visited_pc = visited_pcs.last().copied();

                let visited_inner_segments =
                    get_visited_segments(segment, visited_pcs, bytecode_offset)?;

                if next_visited_pc.is_some_and(|pc| pc != segment_start)
                    && !visited_inner_segments.is_empty()
                {
                    return Err(TransactionExecutionError::InvalidSegmentStructure(
                        next_visited_pc.unwrap(),
                        segment_start,
                    ));
                }

                res.extend(visited_inner_segments);
            }
        }
    }
    Ok(res)
}

#[derive(Clone, Debug, Eq, PartialEq)]
pub struct ContractClassV1Inner {
    pub program: Program,
    pub entry_points_by_type: HashMap<EntryPointType, Vec<EntryPointV1>>,
    pub hints: HashMap<String, Hint>,
    bytecode_segment_lengths: NestedIntList,
}

#[derive(Clone, Debug, Default, Eq, Hash, PartialEq)]
pub struct EntryPointV1 {
    pub selector: EntryPointSelector,
    pub offset: EntryPointOffset,
    pub builtins: Vec<String>,
}

impl EntryPointV1 {
    pub fn pc(&self) -> usize {
        self.offset.0
    }
}

impl TryFrom<CasmContractClass> for ContractClassV1 {
    type Error = ProgramError;

    fn try_from(class: CasmContractClass) -> Result<Self, Self::Error> {
        let data: Vec<MaybeRelocatable> = class
            .bytecode
            .into_iter()
            .map(|x| MaybeRelocatable::from(Felt::from(x.value)))
            .collect();

        let mut hints: HashMap<usize, Vec<HintParams>> = HashMap::new();
        for (i, hint_list) in class.hints.iter() {
            let hint_params: Result<Vec<HintParams>, ProgramError> =
                hint_list.iter().map(hint_to_hint_params).collect();
            hints.insert(*i, hint_params?);
        }

        // Collect a sting to hint map so that the hint processor can fetch the correct [Hint]
        // for each instruction.
        let mut string_to_hint: HashMap<String, Hint> = HashMap::new();
        for (_, hint_list) in class.hints.iter() {
            for hint in hint_list.iter() {
                string_to_hint.insert(serde_json::to_string(hint)?, hint.clone());
            }
        }

        let builtins = vec![]; // The builtins are initialize later.
        let main = Some(0);
        let reference_manager = ReferenceManager { references: Vec::new() };
        let identifiers = HashMap::new();
        let error_message_attributes = vec![];
        let instruction_locations = None;

        let program = Program::new(
            builtins,
            data,
            main,
            hints,
            reference_manager,
            identifiers,
            error_message_attributes,
            instruction_locations,
        )?;

        let mut entry_points_by_type = HashMap::new();
        entry_points_by_type.insert(
            EntryPointType::Constructor,
            convert_entry_points_v1(class.entry_points_by_type.constructor)?,
        );
        entry_points_by_type.insert(
            EntryPointType::External,
            convert_entry_points_v1(class.entry_points_by_type.external)?,
        );
        entry_points_by_type.insert(
            EntryPointType::L1Handler,
            convert_entry_points_v1(class.entry_points_by_type.l1_handler)?,
        );

        let bytecode_segment_lengths = class
            .bytecode_segment_lengths
            .unwrap_or_else(|| NestedIntList::Leaf(program.data_len()));

        Ok(Self(Arc::new(ContractClassV1Inner {
            program,
            entry_points_by_type,
            hints: string_to_hint,
            bytecode_segment_lengths,
        })))
    }
}

// V0 utilities.

/// Converts the program type from SN API into a Cairo VM-compatible type.
pub fn deserialize_program<'de, D: Deserializer<'de>>(
    deserializer: D,
) -> Result<Program, D::Error> {
    let deprecated_program = DeprecatedProgram::deserialize(deserializer)?;
    sn_api_to_cairo_vm_program(deprecated_program)
        .map_err(|err| DeserializationError::custom(err.to_string()))
}

// V1 utilities.

// TODO(spapini): Share with cairo-lang-runner.
fn hint_to_hint_params(hint: &cairo_lang_casm::hints::Hint) -> Result<HintParams, ProgramError> {
    Ok(HintParams {
        code: serde_json::to_string(hint)?,
        accessible_scopes: vec![],
        flow_tracking_data: FlowTrackingData {
            ap_tracking: ApTracking::new(),
            reference_ids: HashMap::new(),
        },
    })
}

fn convert_entry_points_v1(
    external: Vec<CasmContractEntryPoint>,
) -> Result<Vec<EntryPointV1>, ProgramError> {
    external
        .into_iter()
        .map(|ep| -> Result<_, ProgramError> {
            Ok(EntryPointV1 {
                selector: EntryPointSelector(Felt::from(ep.selector)),
                offset: EntryPointOffset(ep.offset),
                builtins: ep.builtins.into_iter().map(|builtin| builtin + "_builtin").collect(),
            })
        })
        .collect()
}

#[derive(Clone, Debug)]
// TODO(Ayelet,10/02/2024): Change to bytes.
pub struct ClassInfo {
    contract_class: ContractClass,
    sierra_program_length: usize,
    abi_length: usize,
}

impl ClassInfo {
    pub fn bytecode_length(&self) -> usize {
        self.contract_class.bytecode_length()
    }

    pub fn contract_class(&self) -> ContractClass {
        self.contract_class.clone()
    }

    pub fn sierra_program_length(&self) -> usize {
        self.sierra_program_length
    }

    pub fn abi_length(&self) -> usize {
        self.abi_length
    }

    pub fn code_size(&self) -> usize {
        (self.bytecode_length() + self.sierra_program_length())
            // We assume each felt is a word.
            * eth_gas_constants::WORD_WIDTH
            + self.abi_length()
    }

    pub fn new(
        contract_class: &ContractClass,
        sierra_program_length: usize,
        abi_length: usize,
    ) -> ContractClassResult<Self> {
        let (contract_class_version, condition) = match contract_class {
            ContractClass::V0(_) => (0, sierra_program_length == 0),
            ContractClass::V1(_) => (1, sierra_program_length > 0),
            ContractClass::V1Native(_) => (1, sierra_program_length > 0),
        };

        if condition {
            Ok(Self { contract_class: contract_class.clone(), sierra_program_length, abi_length })
        } else {
            Err(ContractClassError::ContractClassVersionSierraProgramLengthMismatch {
                contract_class_version,
                sierra_program_length,
            })
        }
    }
}

#[derive(Clone, Debug, PartialEq)]
pub struct NativeContractClassV1(pub Arc<NativeContractClassV1Inner>);
impl Deref for NativeContractClassV1 {
    type Target = NativeContractClassV1Inner;

    fn deref(&self) -> &Self::Target {
        &self.0
    }
}

#[derive(Debug, thiserror::Error)]
pub enum NativeEntryPointError {
    #[error("FunctionId {0} not found")]
    FunctionIdNotFound(usize),
}

impl NativeContractClassV1 {
    fn constructor_selector(&self) -> Option<EntryPointSelector> {
        self.entry_points_by_type.constructor.first().map(|ep| ep.selector)
    }

    /// Initialize a compiled contract class for native.
    ///
    /// executor must be derived from sierra_program which in turn must be derived from
    /// sierra_contract_class.
    pub fn new(
        executor: Arc<AotNativeExecutor>,
        sierra_contract_class: SierraContractClass,
    ) -> Result<NativeContractClassV1, NativeEntryPointError> {
        let contract = NativeContractClassV1Inner::new(executor, sierra_contract_class)?;

        Ok(Self(Arc::new(contract)))
    }

    pub fn to_casm_contract_class(
        self,
    ) -> Result<CasmContractClass, StarknetSierraCompilationError> {
        let sierra_contract_class = SierraContractClass {
            // Cloning because these are behind an Arc.
            sierra_program: self.sierra_program_raw.clone(),
            entry_points_by_type: self.fallback_entry_points_by_type.clone(),
            abi: None,
            sierra_program_debug_info: None,
            contract_class_version: String::default(),
        };

        CasmContractClass::from_contract_class(sierra_contract_class, false, usize::MAX)
    }

    /// Returns an entry point into the natively compiled contract.
    pub fn get_entrypoint(
        &self,
        entry_point_type: EntryPointType,
        entrypoint_selector: EntryPointSelector,
    ) -> EntryPointExecutionResult<&FunctionId> {
        let entrypoints = &self.entry_points_by_type[entry_point_type];

        entrypoints
            .iter()
            .find(|entrypoint| entrypoint.selector == entrypoint_selector)
            .map(|op| &op.function_id)
            .ok_or(EntryPointExecutionError::NativeExecutionError {
                info: format!("Entrypoint selector {} not found", entrypoint_selector.0),
            })
    }
}

#[derive(Debug)]
pub struct NativeContractClassV1Inner {
<<<<<<< HEAD
    pub executor: AotNativeExecutor,
    pub program: cairo_lang_sierra::program::Program, // needed for sierra emu
=======
    pub executor: Arc<AotNativeExecutor>,
>>>>>>> c4e37678
    entry_points_by_type: NativeContractEntryPoints,
    // Storing the raw sierra program and entry points to be able to fallback to the vm
    sierra_program_raw: Vec<BigUintAsHex>,
    fallback_entry_points_by_type: SierraContractEntryPoints,
}

impl NativeContractClassV1Inner {
    /// See [NativeContractClassV1::new]
    fn new(
        executor: Arc<AotNativeExecutor>,
        sierra_contract_class: SierraContractClass,
    ) -> Result<Self, NativeEntryPointError> {
        // This exception should never occur as it was also used to create the AotNativeExecutor
        let sierra_program =
            sierra_contract_class.extract_sierra_program().expect("can't extract sierra program");
        // Note [Cairo Native ABI]
        // The supplied (compiled) sierra program might have been populated with debug info and this
        // affects the ABI, because the debug info is appended to the function name and the
        // function name is what is used by Cairo Native to lookup the function.
        // Therefore it's not enough to know the function index and we need enrich the contract
        // entry point with FunctionIds from SierraProgram.
        let lookup_fid: HashMap<usize, &FunctionId> =
            HashMap::from_iter(sierra_program.funcs.iter().map(|fid| {
                // This exception should never occur as the id is also in [SierraContractClass]
                let id: usize = fid.id.id.try_into().expect("function id exceeds usize");
                (id, &fid.id)
            }));

        Ok(NativeContractClassV1Inner {
            executor,
            program: sierra_program.clone(),
            entry_points_by_type: NativeContractEntryPoints::try_from(
                &lookup_fid,
                &sierra_contract_class.entry_points_by_type,
            )?,
            sierra_program_raw: sierra_contract_class.sierra_program,
            fallback_entry_points_by_type: sierra_contract_class.entry_points_by_type,
        })
    }
}

// The location where the compiled contract is loaded into memory will not
// be the same therefore we exclude it from the comparison.
impl PartialEq for NativeContractClassV1Inner {
    fn eq(&self, other: &Self) -> bool {
        self.entry_points_by_type == other.entry_points_by_type
            && self.sierra_program_raw == other.sierra_program_raw
    }
}

#[derive(Debug, PartialEq)]
/// Modelled after [SierraContractEntryPoints]
/// and enriched with information for the Cairo Native ABI.
/// See Note [Cairo Native ABI]
struct NativeContractEntryPoints {
    constructor: Vec<NativeEntryPoint>,
    external: Vec<NativeEntryPoint>,
    l1_handler: Vec<NativeEntryPoint>,
}

impl NativeContractEntryPoints {
    /// Convert [SierraContractEntryPoints] to [NativeContractEntryPoints] via a
    /// [FunctionId] lookup table.
    ///
    /// On failure returns the first FunctionId that it couldn't find.
    fn try_from(
        lookup: &HashMap<usize, &FunctionId>,
        sep: &SierraContractEntryPoints,
    ) -> Result<NativeContractEntryPoints, NativeEntryPointError> {
        let constructor = sep
            .constructor
            .iter()
            .map(|c| NativeEntryPoint::try_from(lookup, c))
            .collect::<Result<_, _>>()?;
        let external = sep
            .external
            .iter()
            .map(|c| NativeEntryPoint::try_from(lookup, c))
            .collect::<Result<_, _>>()?;
        let l1_handler = sep
            .l1_handler
            .iter()
            .map(|c| NativeEntryPoint::try_from(lookup, c))
            .collect::<Result<_, _>>()?;

        Ok(NativeContractEntryPoints { constructor, external, l1_handler })
    }
}

impl Index<EntryPointType> for NativeContractEntryPoints {
    type Output = Vec<NativeEntryPoint>;

    fn index(&self, index: EntryPointType) -> &Self::Output {
        match index {
            EntryPointType::Constructor => &self.constructor,
            EntryPointType::External => &self.external,
            EntryPointType::L1Handler => &self.l1_handler,
        }
    }
}

#[derive(Debug, PartialEq)]
/// Provides a relation between a function in a contract and a compiled contract
struct NativeEntryPoint {
    /// The selector is the key to find the function in the contract
    selector: EntryPointSelector,
    /// and the function_id is the key to find the function in the compiled contract
    function_id: FunctionId,
}

impl NativeEntryPoint {
    fn try_from(
        lookup: &HashMap<usize, &FunctionId>,
        cep: &ContractEntryPoint,
    ) -> Result<NativeEntryPoint, NativeEntryPointError> {
        let &function_id = lookup
            .get(&cep.function_idx)
            .ok_or(NativeEntryPointError::FunctionIdNotFound(cep.function_idx))?;
        let selector = contract_entrypoint_to_entrypoint_selector(cep);
        Ok(NativeEntryPoint { selector, function_id: function_id.clone() })
    }
}<|MERGE_RESOLUTION|>--- conflicted
+++ resolved
@@ -601,12 +601,8 @@
 
 #[derive(Debug)]
 pub struct NativeContractClassV1Inner {
-<<<<<<< HEAD
-    pub executor: AotNativeExecutor,
+    pub executor: Arc<AotNativeExecutor>,
     pub program: cairo_lang_sierra::program::Program, // needed for sierra emu
-=======
-    pub executor: Arc<AotNativeExecutor>,
->>>>>>> c4e37678
     entry_points_by_type: NativeContractEntryPoints,
     // Storing the raw sierra program and entry points to be able to fallback to the vm
     sierra_program_raw: Vec<BigUintAsHex>,
